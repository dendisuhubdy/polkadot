// Copyright 2019-2020 Parity Technologies (UK) Ltd.
// This file is part of Substrate.

// Substrate is free software: you can redistribute it and/or modify
// it under the terms of the GNU General Public License as published by
// the Free Software Foundation, either version 3 of the License, or
// (at your option) any later version.

// Substrate is distributed in the hope that it will be useful,
// but WITHOUT ANY WARRANTY; without even the implied warranty of
// MERCHANTABILITY or FITNESS FOR A PARTICULAR PURPOSE.  See the
// GNU General Public License for more details.

// You should have received a copy of the GNU General Public License
// along with Substrate.  If not, see <http://www.gnu.org/licenses/>.

use crate::ChainSpec;
use log::info;
use wasm_bindgen::prelude::*;
use service::IsKusama;

/// Starts the client.
///
/// You must pass a libp2p transport that supports .
#[wasm_bindgen]
pub async fn start_client(chain_spec: String, wasm_ext: browser_utils::Transport) -> Result<browser_utils::Client, JsValue> {
	start_inner(chain_spec, wasm_ext)
		.await
		.map_err(|err| JsValue::from_str(&err.to_string()))
}

async fn start_inner(chain_spec: String, wasm_ext: browser_utils::Transport) -> Result<browser_utils::Client, Box<dyn std::error::Error>> {
	browser_utils::set_console_error_panic_hook();
	browser_utils::init_console_log(log::Level::Info)?;

	let chain_spec = ChainSpec::from(&chain_spec)
<<<<<<< HEAD
		.ok_or_else(|| format!("Unknown ChainSpec: {}", chain_spec))?
		.load().map_err(|e| format!("{:?}", e))?;
	let config: Configuration<CustomConfiguration, _, _> = browser_utils::browser_configuration(wasm_ext, chain_spec)
=======
		.ok_or_else(|| format!("Chain spec: {:?} doesn't exist.", chain_spec))?
		.load()
		.map_err(|e| format!("{:?}", e))?;
	let config = browser_utils::browser_configuration(wasm_ext, chain_spec)
>>>>>>> 4dcdf5f2
		.await?;

	info!("Polkadot browser node");
	info!("  version {}", config.full_version());
	info!("  by Parity Technologies, 2017-2019");
	if let Some(chain_spec) = &config.chain_spec {
		info!("Chain specification: {}", chain_spec.name());
		if chain_spec.is_kusama() {
			info!("----------------------------");
			info!("This chain is not in any way");
			info!("      endorsed by the       ");
			info!("     KUSAMA FOUNDATION      ");
			info!("----------------------------");
		}
	}
	info!("Node name: {}", config.name);
	info!("Roles: {:?}", config.roles);

	// Create the service. This is the most heavy initialization step.
	let service = service::kusama_new_light(config, None).map_err(|e| format!("{:?}", e))?;

	Ok(browser_utils::start_client(service))
}<|MERGE_RESOLUTION|>--- conflicted
+++ resolved
@@ -34,16 +34,10 @@
 	browser_utils::init_console_log(log::Level::Info)?;
 
 	let chain_spec = ChainSpec::from(&chain_spec)
-<<<<<<< HEAD
-		.ok_or_else(|| format!("Unknown ChainSpec: {}", chain_spec))?
-		.load().map_err(|e| format!("{:?}", e))?;
-	let config: Configuration<CustomConfiguration, _, _> = browser_utils::browser_configuration(wasm_ext, chain_spec)
-=======
 		.ok_or_else(|| format!("Chain spec: {:?} doesn't exist.", chain_spec))?
 		.load()
 		.map_err(|e| format!("{:?}", e))?;
 	let config = browser_utils::browser_configuration(wasm_ext, chain_spec)
->>>>>>> 4dcdf5f2
 		.await?;
 
 	info!("Polkadot browser node");
