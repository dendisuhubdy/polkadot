--- conflicted
+++ resolved
@@ -84,11 +84,7 @@
 	spec_name: create_runtime_str!("polkadot"),
 	impl_name: create_runtime_str!("parity-polkadot"),
 	authoring_version: 2,
-<<<<<<< HEAD
 	spec_version: 1000,
-=======
-	spec_version: 1030,
->>>>>>> 2d688b13
 	impl_version: 0,
 	apis: RUNTIME_API_VERSIONS,
 };
