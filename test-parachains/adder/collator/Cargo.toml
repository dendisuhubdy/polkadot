[package]
name = "adder-collator"
version = "0.1.0"
authors = ["Parity Technologies <admin@parity.io>"]
edition = "2018"

[dependencies]
adder = { path = ".." }
parachain = { package = "polkadot-parachain", path = "../../../parachain" }
collator = { package = "polkadot-collator", path = "../../../collator" }
primitives = { package = "polkadot-primitives", path = "../../../primitives" }
<<<<<<< HEAD
sp-core = { git = "https://github.com/paritytech/substrate", branch = "ashley-polkadot-wasm" }
client = { package = "sc-client", git = "https://github.com/paritytech/substrate", branch = "ashley-polkadot-wasm" }
client-api = { package = "sc-client-api", git = "https://github.com/paritytech/substrate", branch = "ashley-polkadot-wasm" }
parking_lot = "0.9.0"
=======
sp-core = { git = "https://github.com/paritytech/substrate", branch = "polkadot-master" }
client = { package = "sc-client", git = "https://github.com/paritytech/substrate", branch = "polkadot-master" }
client-api = { package = "sc-client-api", git = "https://github.com/paritytech/substrate", branch = "polkadot-master" }
parking_lot = "0.10.0"
codec = { package = "parity-scale-codec", version = "1.1.0" }
>>>>>>> ac2d2f89
ctrlc = { version = "3.1.3", features = ["termination"] }
futures = "0.3.1"
exit-future = "0.2.0"<|MERGE_RESOLUTION|>--- conflicted
+++ resolved
@@ -9,18 +9,11 @@
 parachain = { package = "polkadot-parachain", path = "../../../parachain" }
 collator = { package = "polkadot-collator", path = "../../../collator" }
 primitives = { package = "polkadot-primitives", path = "../../../primitives" }
-<<<<<<< HEAD
 sp-core = { git = "https://github.com/paritytech/substrate", branch = "ashley-polkadot-wasm" }
 client = { package = "sc-client", git = "https://github.com/paritytech/substrate", branch = "ashley-polkadot-wasm" }
 client-api = { package = "sc-client-api", git = "https://github.com/paritytech/substrate", branch = "ashley-polkadot-wasm" }
-parking_lot = "0.9.0"
-=======
-sp-core = { git = "https://github.com/paritytech/substrate", branch = "polkadot-master" }
-client = { package = "sc-client", git = "https://github.com/paritytech/substrate", branch = "polkadot-master" }
-client-api = { package = "sc-client-api", git = "https://github.com/paritytech/substrate", branch = "polkadot-master" }
 parking_lot = "0.10.0"
 codec = { package = "parity-scale-codec", version = "1.1.0" }
->>>>>>> ac2d2f89
 ctrlc = { version = "3.1.3", features = ["termination"] }
 futures = "0.3.1"
 exit-future = "0.2.0"